syntax = "proto3";

package rox.interaction; // Package name

// For simple notifications if agent calls client and no specific response is needed.
message Empty {}

// Message sent from frontend when a button is clicked
message FrontendButtonClickRequest {
  string button_id = 1;    // Identifier for the button, e.g., "my_action_button"
  string custom_data = 2;  // Optional: any string data you want to send
}

// Response from the agent for the button click
message AgentResponse {
  string status_message = 1; // e.g., "Button click processed"
  string data_payload = 2;   // Optional: any data agent wants to return
}

// Message for dispatching UI actions to the frontend
message UIAction {
  enum ActionType {
    UNSPECIFIED = 0;
    ALERT = 1;
    DISMISS_ALERT = 2;
    // You can add other specific UI action types here later
    // e.g., SHOW_MODAL = 3; UPDATE_ELEMENT = 4;
  }
  ActionType action_type = 1;
  optional Alert alert = 2; // Payload for alert actions
  // Add other optional fields for different action types, e.g.:
  // optional Modal modal_payload = 3;
  // optional ElementUpdate update_payload = 4;
}

message Alert {
  string title = 1;
  string message = 2;
  repeated AlertButton buttons = 3;
}

message AlertButton {
  string label = 1;
  UIAction action = 2; // The action to perform when this button is clicked (e.g., DISMISS_ALERT)
}

// Service the agent will implement (called by frontend)
service AgentInteraction {
  rpc HandleFrontendButton(FrontendButtonClickRequest) returns (AgentResponse);
}

// Message to represent a single text highlight range
message HighlightRangeProto {
  string id = 1;                 // Unique identifier for the highlight
  int32 start = 2;               // Start position (ProseMirror index)
  int32 end = 3;                 // End position (ProseMirror index)
  string type = 4;               // Type of highlight (e.g., 'grammar', 'suggestion')
  optional string message = 5;    // Optional message/comment
  optional string wrong_version = 6; // Optional original text needing correction
  optional string correct_version = 7;// Optional suggested correction
}

// Message to represent a single text edit suggestion
message SuggestTextEditPayloadProto {
  string suggestion_id = 1;     // Unique identifier for the suggestion
  int32 start_pos = 2;          // Start position (ProseMirror index)
  int32 end_pos = 3;            // End position (ProseMirror index)
  string original_text = 4;     // The text to be replaced
  string new_text = 5;          // The suggested new text
}

// Message for showing an inline, non-intrusive suggestion
message ShowInlineSuggestionPayloadProto {
  string suggestion_id = 1;     // Unique ID for this suggestion
  int32 start_pos = 2;          // Start position in the editor (ProseMirror index)
  int32 end_pos = 3;            // End position in the editor (ProseMirror index)
  string suggestion_text = 4;   // Text to show on hover/click (e.g., "Consider rephrasing for clarity.")
  string suggestion_type = 5;   // Type of suggestion (e.g., "grammar", "style", "clarity") - for potential styling/iconography
}

// Message for showing a tooltip or comment
message ShowTooltipOrCommentPayloadProto {
  string id = 1;                  // Unique ID for this tooltip/comment
  int32 start_pos = 2;            // Start position in the editor (ProseMirror index)
  int32 end_pos = 3;              // End position in the editor (ProseMirror index)
  string text = 4;                // The content of the tooltip/comment
  string tooltip_type = 5;        // E.g., "info", "suggestion", "error", "question" - for styling/iconography
  // string anchor_element_id = 6; // Optional: If targeting a non-text element by ID, could be added back.
}

// Message for setting the entire content of a rich text editor
message SetEditorContentPayloadProto {
  oneof content_format {
    string html_content = 1;  // Full HTML content
    string json_content = 2;  // Tiptap JSON content as a string
  }
  // string target_editor_id = 3; // Optional: if multiple editors, specify which one. Consider if needed or if target_element_id is sufficient.
}

// Message for appending text to an editor in real-time
message AppendTextToEditorRealtimePayloadProto {
  string text_chunk = 1;        // The chunk of text to append
  optional string stream_id = 2; // Optional: ID to group related chunks if part of a continuous stream
  optional bool is_final_chunk = 3; // Indicates if this is the last chunk in a stream
  // string target_editor_id = 4; // Optional: if multiple editors, specify which one. Consider if needed or if target_element_id is sufficient.
}

// Optional: Service the frontend could implement (called by agent for updates)
// service ClientNotification {
//   rpc NotifyClient(AgentUpdate) returns (Empty);
// }
// message AgentUpdate {
//   string update_type = 1;
//   string content = 2;
// }

// Enum to define what kind of UI action the agent wants the client to perform
enum ClientUIActionType {
  NO_ACTION = 0;
  SHOW_ALERT = 1;
  UPDATE_TEXT_CONTENT = 2;
  TOGGLE_ELEMENT_VISIBILITY = 3;
<<<<<<< HEAD
  START_TIMER = 4;
  STOP_TIMER = 5;
  PAUSE_TIMER = 6;
  RESET_TIMER = 7;
  UPDATE_PROGRESS_INDICATOR = 8;
  UPDATE_SCORE_OR_PROGRESS = 9;
  // UI Control & State Actions
  SHOW_ELEMENT = 10;
  HIDE_ELEMENT = 11;
  // Navigation Actions
  NAVIGATE_TO_PAGE = 12;
  // Content Display Actions
  UPDATE_LIVE_TRANSCRIPT = 13;
  DISPLAY_TRANSCRIPT_OR_TEXT = 14;
  DISPLAY_REMARKS_LIST = 15;
  
  // Button & Input Actions
  SET_BUTTON_PROPERTIES = 21;
  ENABLE_BUTTON = 22;
  DISABLE_BUTTON = 23;
  SHOW_BUTTON_OPTIONS = 24;
  CLEAR_INPUT_FIELD = 25;
  
  // Editor & Content Actions
  SET_EDITOR_READONLY_SECTIONS = 26;
  
  // Feedback & Loading Actions
  SHOW_LOADING_INDICATOR = 27;
  // Add more actions here as needed
=======
  HIGHLIGHT_TEXT_RANGES = 4; // Action to highlight text ranges
  SUGGEST_TEXT_EDIT = 5;     // Action to suggest a text edit
  SHOW_INLINE_SUGGESTION = 6; // Action to show a non-intrusive inline suggestion
  SHOW_TOOLTIP_OR_COMMENT = 7;  // Action to display a tooltip or comment
  SET_EDITOR_CONTENT = 8;       // Action to set the entire content of an editor
  APPEND_TEXT_TO_EDITOR_REALTIME = 9; // Action to append text chunks to an editor
  // Add more actions here, e.g., CLICK_BUTTON, CHANGE_IMAGE_SRC
>>>>>>> 18ce0451
}

// Request from Agent to Client to perform a UI action
message AgentToClientUIActionRequest {
  string request_id = 1; // Optional: for tracking/correlation
  ClientUIActionType action_type = 2;
  string target_element_id = 3;   // Optional: ID of the HTML element to target
  map<string, string> parameters = 4; // Flexible parameters, e.g.,
  repeated HighlightRangeProto highlight_ranges_payload = 5; // Payload for HIGHLIGHT_TEXT_RANGES
  optional SuggestTextEditPayloadProto suggest_text_edit_payload = 6; // Payload for SUGGEST_TEXT_EDIT
  optional ShowInlineSuggestionPayloadProto show_inline_suggestion_payload = 7; // Payload for SHOW_INLINE_SUGGESTION
  optional ShowTooltipOrCommentPayloadProto show_tooltip_or_comment_payload = 8; // Payload for SHOW_TOOLTIP_OR_COMMENT
  optional SetEditorContentPayloadProto set_editor_content_payload = 9;       // Payload for SET_EDITOR_CONTENT
  optional AppendTextToEditorRealtimePayloadProto append_text_to_editor_realtime_payload = 10; // Payload for APPEND_TEXT_TO_EDITOR_REALTIME
                                      // For SHOW_ALERT: {"message": "Hello!", "type": "info/error/warning"}
                                      // For UPDATE_TEXT_CONTENT: {"text": "New content"}
                                      // For TOGGLE_ELEMENT_VISIBILITY: {"visible": "true/false"} (or just toggle)
}

// Response from Client to Agent after attempting the UI action
message ClientUIActionResponse {
  string request_id = 1; // Corresponds to AgentToClientUIActionRequest.request_id
  bool success = 2;
  string message = 3;    // e.g., "Alert shown", "Element #myText updated", "Error: Element #xyz not found"
}

// Service the CLIENT will implement, and the AGENT will call
service ClientSideUI {
  rpc PerformUIAction(AgentToClientUIActionRequest) returns (ClientUIActionResponse);
}<|MERGE_RESOLUTION|>--- conflicted
+++ resolved
@@ -120,7 +120,6 @@
   SHOW_ALERT = 1;
   UPDATE_TEXT_CONTENT = 2;
   TOGGLE_ELEMENT_VISIBILITY = 3;
-<<<<<<< HEAD
   START_TIMER = 4;
   STOP_TIMER = 5;
   PAUSE_TIMER = 6;
@@ -150,15 +149,15 @@
   // Feedback & Loading Actions
   SHOW_LOADING_INDICATOR = 27;
   // Add more actions here as needed
-=======
-  HIGHLIGHT_TEXT_RANGES = 4; // Action to highlight text ranges
-  SUGGEST_TEXT_EDIT = 5;     // Action to suggest a text edit
-  SHOW_INLINE_SUGGESTION = 6; // Action to show a non-intrusive inline suggestion
-  SHOW_TOOLTIP_OR_COMMENT = 7;  // Action to display a tooltip or comment
-  SET_EDITOR_CONTENT = 8;       // Action to set the entire content of an editor
-  APPEND_TEXT_TO_EDITOR_REALTIME = 9; // Action to append text chunks to an editor
+
+  HIGHLIGHT_TEXT_RANGES = 28; // Action to highlight text ranges
+  SUGGEST_TEXT_EDIT = 29;     // Action to suggest a text edit
+  SHOW_INLINE_SUGGESTION = 30; // Action to show a non-intrusive inline suggestion
+  SHOW_TOOLTIP_OR_COMMENT = 31;  // Action to display a tooltip or comment
+  SET_EDITOR_CONTENT = 32;       // Action to set the entire content of an editor
+  APPEND_TEXT_TO_EDITOR_REALTIME = 33; // Action to append text chunks to an editor
   // Add more actions here, e.g., CLICK_BUTTON, CHANGE_IMAGE_SRC
->>>>>>> 18ce0451
+
 }
 
 // Request from Agent to Client to perform a UI action
