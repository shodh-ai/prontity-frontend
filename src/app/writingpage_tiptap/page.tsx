'use client';

// Import TTS highlighting styles
import '@/styles/tts-highlight.css';

import { useState, useRef, useCallback, useMemo, useEffect } from 'react';
<<<<<<< HEAD
import { useRouter, useSearchParams } from 'next/navigation';
=======
// Router removed to prevent any redirects
>>>>>>> 71249424
import StarterKit from '@tiptap/starter-kit';
import Highlight from '@tiptap/extension-highlight';
import TextStyle from '@tiptap/extension-text-style';
import { Color } from '@tiptap/extension-color';
import Placeholder from '@tiptap/extension-placeholder';
import { Editor } from '@tiptap/react';
import { debounce } from 'lodash';

// Import the HighlightExtension and Highlight interface
import { HighlightExtension } from '@/components/TiptapEditor/HighlightExtension';
import { Highlight as HighlightType } from '@/components/TiptapEditor/highlightInterface';

// Import our reusable components
import TiptapEditor, { TiptapEditorHandle } from '@/components/TiptapEditor';
import EditorToolbar from '@/components/EditorToolbar';
<<<<<<< HEAD
import useWritingTTS from '@/components/WritingTTS';
import NextTaskButton from '@/components/NextTaskButton';
=======
// TTS functionality removed
>>>>>>> 71249424
// Import our Socket.IO hook
import { useSocketIO } from '@/hooks/useSocketIO';

// Types for messages
interface TextUpdateMessage {
  type: 'text_update';
  content: string;
  timestamp: number;
}

// Interface for question data received from question page
interface Question {
  id: string;
  topicName: string;
  question: string;
  level: string;
}

export default function WritingPage() {
  // State for word count
  const [wordCount, setWordCount] = useState(0);
  
  // State for AI suggestions/highlights
  const [aiSuggestions, setAiSuggestions] = useState<HighlightType[]>([]);
  
  // State for active highlight ID
  const [activeHighlightId, setActiveHighlightId] = useState<string | number | null>(null);
  
  // State for TTS
  const [isSpeaking, setIsSpeaking] = useState<boolean>(false);
  
  // State for editor content (for debouncing)
  const [editorContent, setEditorContent] = useState('');
  
  // State for the writing question
  const [question, setQuestion] = useState<Question | null>(null);
  
<<<<<<< HEAD
  // Get search parameters for flow navigation
  const searchParams = useSearchParams();
  const flowPosition = parseInt(searchParams?.get('flowPosition') || '0', 10);
  const totalTasks = parseInt(searchParams?.get('totalTasks') || '0', 10);
  const taskId = searchParams?.get('taskId');
  const topicId = searchParams?.get('topicId');
  
  // Router for navigation
  const router = useRouter();
=======
  // Router removed to prevent redirects
>>>>>>> 71249424
  
  // Ref for current editor content to avoid stale closures in socket handlers
  const editorContentRef = useRef('');
  
  // Last sent content for avoiding duplicate sends
  const lastSentContentRef = useRef('');
  
  // Use our Socket.IO hook for real-time communication
  const { socket, isConnected, sendMessage, aiSuggestion, clientId, error } = useSocketIO();
  
  // TTS hook removed
  
  // Function to send text updates to the server
  const sendTextUpdate = useCallback((content: string) => {
    if (isConnected && content !== lastSentContentRef.current) {
      const message: TextUpdateMessage = {
        type: 'text_update',
        content,
        timestamp: Date.now()
      };
      
      sendMessage(message);
      lastSentContentRef.current = content; // Update last sent content reference
    } else if (!isConnected) {
      console.warn('Failed to send text update - will retry when connection is established.');
    }
  }, [isConnected, sendMessage]);

  // Create a debounced version of the send function to avoid too many updates
  const debouncedSendTextUpdate = useMemo(
    () => debounce(sendTextUpdate, 1000, { maxWait: 5000 }),
    [sendTextUpdate]
  );
  
  // Handle AI suggestions from Socket.IO
  useEffect(() => {
    if (aiSuggestion) {
      try {
        // Parse the AI suggestion string to get the suggestions array
        const suggestionsData = JSON.parse(aiSuggestion);
        
        // Convert server suggestions to our HighlightType format
        const highlights: HighlightType[] = Array.isArray(suggestionsData) ?
          suggestionsData.map((suggestion: any) => ({
            id: suggestion.id,
            start: suggestion.start,
            end: suggestion.end,
            type: suggestion.type,
            message: suggestion.message
          })) : [];
        
        setAiSuggestions(highlights);
      } catch (e) {
        console.error('Error parsing AI suggestions:', e);
      }
    }
  }, [aiSuggestion]);
  
  // When connection is established, send current content
  useEffect(() => {
    if (isConnected && editorContentRef.current && editorContentRef.current !== lastSentContentRef.current) {
      sendTextUpdate(editorContentRef.current);
    }
  }, [isConnected, sendTextUpdate]);
  
  // Reference to the editor for imperative actions if needed
  const editorRef = useRef<TiptapEditorHandle>(null);
  
  // Define the extensions we want to use
  const extensions = useMemo(() => [
    StarterKit,
    Highlight.configure({ multicolor: true }),
    TextStyle,
    Color,
    Placeholder.configure({
      placeholder: 'Start typing here...'
    }),
    // Add the HighlightExtension
    HighlightExtension
  ], []);

  // Effect to load the question from URL parameters or localStorage
  useEffect(() => {
    // Check if we have topic and task ID from flow navigation
    if (topicId && taskId) {
      console.log(`Loading writing task from flow: Topic ID ${topicId}, Task ID ${taskId}`);
      
      // In a real implementation, you would fetch the specific writing task from your API
      // For now, we'll create a task based on the IDs
      const flowQuestion: Question = {
        id: taskId,
        topicName: `Writing on ${topicId}`,
        question: `Write a short paragraph about ${topicId.replace('topic-', '')}. This topic was provided by your learning flow.`,
        level: 'Flow Level'
      };
      
      setQuestion(flowQuestion);
      
      if (flowPosition !== null && totalTasks > 0) {
        console.log(`This is task ${flowPosition + 1} of ${totalTasks} in your learning flow`);
      }
      
      return;
    }
    
    // If no flow parameters, try to load question data from localStorage
    const savedQuestion = localStorage.getItem('writingQuestion');
    if (savedQuestion) {
      try {
        const parsedQuestion = JSON.parse(savedQuestion) as Question;
        setQuestion(parsedQuestion);
      } catch (e) {
        console.error('Error parsing saved question:', e);
      }
<<<<<<< HEAD
    }
    
    // Default question if none found
    if (!savedQuestion) {
      const defaultQuestion: Question = {
        id: 'default-question',
        topicName: 'General Writing',
        question: 'Describe your ideal vacation. What would you do and where would you go?',
        level: 'Intermediate'
      };
      setQuestion(defaultQuestion);
    }
  }, [topicId, taskId, flowPosition, totalTasks]);

=======
    } else {
      // If no question is found, create a default one instead of redirecting
      // This prevents redirect loops
      setQuestion({
        id: 'default-writing-prompt',
        topicName: 'General Writing',
        question: 'Write about a topic of your choice',
        level: 'Intermediate'
      });
    }
  }, []);
  
>>>>>>> 71249424
  // Handle editor updates
  const handleEditorUpdate = useCallback(({ editor }: { editor: Editor }) => {
    // Update word count
    const text = editor.getText();
    setWordCount(text.split(/\s+/).filter(Boolean).length);
    
    // Only process if there is actual text content
    if (text.trim().length > 0) {
      // Get HTML content from the editor
      const content = editor.getHTML();
      
      // Update content state and refs
      setEditorContent(content);
      editorContentRef.current = content;
      
      // Send content update to server (debounced)
      debouncedSendTextUpdate(content);
    }
  }, [debouncedSendTextUpdate]);
  
  // Function to handle when user clicks on a highlighted suggestion
  const handleHighlightClick = useCallback((id: string | number) => {
    console.log('WritingPage: handleHighlightClick called with ID:', id);
    // Set active highlight for UI feedback
    setActiveHighlightId(id);
  }, []);

  return (
    <div className="container mx-auto px-4 py-8 max-w-4xl">
      <h1 className="text-3xl font-bold mb-4 text-center">Writing with AI Assistance</h1>
      
      {/* Display question if available */}
      {question && (
        <div className="mb-6 bg-white shadow rounded-lg p-4 border-l-4 border-blue-500">
          <div className="flex justify-between items-start mb-2">
            <div>
              <span className="inline-block bg-blue-100 text-blue-800 text-xs font-semibold px-2.5 py-0.5 rounded">
                {question.level}
              </span>
              <span className="inline-block bg-gray-100 text-gray-800 text-xs font-semibold px-2.5 py-0.5 rounded ml-2">
                Topic: {question.topicName}
              </span>
            </div>
            <button 
              onClick={() => {
                // Instead of redirecting, just change the question directly
                setQuestion({
                  id: 'alternative-question',
                  topicName: 'Alternative Topic',
                  question: 'Write about a different topic of your choice',
                  level: 'Advanced'
                });
              }} 
              className="text-blue-600 hover:text-blue-800 text-sm"
            >
              Change Question
            </button>
          </div>
          <h2 className="text-lg font-medium mb-2">Question:</h2>
          <p className="text-gray-700">{question.question}</p>
        </div>
      )}
      
      <div className="flex justify-between items-center mb-4">
        <div className="connection-status">
          <span className="mr-2">Connection Status:</span>
          <span className={`px-2 py-1 rounded text-sm font-medium ${
            isConnected 
              ? 'bg-green-100 text-green-800' 
              : 'bg-gray-100 text-gray-800'
          }`}>
            {isConnected ? 'Connected' : 'Disconnected'}
          </span>
        </div>
        <div className="text-sm text-gray-600">
          Word count: {wordCount}
        </div>
      </div>
      
      <div className="editor-wrapper border border-gray-300 rounded-lg p-4 bg-white">
        {/* The editor toolbar component */}
        <EditorToolbar 
          editor={editorRef.current?.editor ?? null} 
          className="mb-4" 
        />
        
        {/* Our reusable TiptapEditor component */}
        <TiptapEditor
          ref={editorRef}
          initialContent="<p>Start writing your response here...</p>"
          isEditable={true}
          extensions={extensions}
          onUpdate={handleEditorUpdate}
          onHighlightClick={handleHighlightClick}
          highlightData={aiSuggestions}
          activeHighlightId={activeHighlightId}
          className="prose max-w-none min-h-[500px] focus:outline-none"
        />
      </div>
      
      <div className="mt-4 flex justify-between items-start">
        <div className="w-2/3">
          <div className="flex justify-between items-center mb-2">
            <h3 className="text-lg font-medium">AI Suggestions</h3>
            {aiSuggestions.length > 0 && (
              <button 
                className={`px-3 py-1 rounded text-sm ${isSpeaking 
                  ? 'bg-gray-400 text-white cursor-not-allowed' 
                  : 'bg-blue-500 hover:bg-blue-600 text-white transition-colors'}`}
                onClick={() => console.log('TTS functionality removed')}
                disabled={isSpeaking || aiSuggestions.length === 0}
                title={isSpeaking ? 'Speaking...' : 'Listen to explanations'}
              >
                {isSpeaking ? 'Speaking...' : 'Explain Suggestions'}
              </button>
            )}
          </div>
          <div className="space-y-2">
            {aiSuggestions.map((highlight) => (
              <div 
                key={highlight.id}
                id={`suggestion-${highlight.id}`} // Important: consistent ID format
                className={`p-2 border rounded-md cursor-pointer transition-colors ${
                  activeHighlightId === highlight.id 
                    ? 'bg-yellow-100 border-yellow-400' 
                    : 'bg-white border-gray-200'
                }`}
                onClick={() => handleHighlightClick(highlight.id)}
              >
                <div className="font-medium text-sm capitalize">{highlight.type}</div>
                <div className="text-sm">{highlight.message}</div>
              </div>
            ))}
            {aiSuggestions.length === 0 && isConnected && (
              <div className="text-gray-500 italic">AI suggestions will appear here after you start typing...</div>
            )}
            {aiSuggestions.length === 0 && !isConnected && (
              <div className="text-gray-500 italic">Connect to the server to receive AI suggestions...</div>
            )}
          </div>
        </div>
        <div className="text-right text-gray-600">
          <div className="text-xs text-gray-400 mb-2">
            {isConnected ? 'Changes are saved automatically' : 'Changes will be saved when connected'}
          </div>
          {isSpeaking && (
            <button 
              className="px-2 py-1 text-xs bg-red-500 text-white rounded hover:bg-red-600 transition-colors"
              onClick={() => setIsSpeaking(false)}
              title="Stop speaking"
            >
              Stop Speaking
            </button>
          )}
        </div>
      </div>
      
      {/* Accessibility element for screen readers */}
      <div className="sr-only" aria-live="polite">
        {isSpeaking ? `Reading ${activeHighlightId ? 'suggestion ' + activeHighlightId : 'suggestions'} aloud` : 'Ready to read suggestions'}
      </div>
      
      {/* Just the Next Task Button without flow progress header */}
      <div className="mt-8 mx-auto max-w-3xl">
        <NextTaskButton 
          onBeforeNavigate={() => {
            // Save any necessary data before navigating
            console.log('Writing task completed');
            // Save the content to localStorage or your backend here
            const contentToSave = editorContentRef.current;
            if (contentToSave) {
              localStorage.setItem('lastWritingContent', contentToSave);
            }
          }}
          buttonText="Complete & Continue"
          className="w-full py-3"
        />
      </div>
    </div>
  );
}<|MERGE_RESOLUTION|>--- conflicted
+++ resolved
@@ -4,11 +4,7 @@
 import '@/styles/tts-highlight.css';
 
 import { useState, useRef, useCallback, useMemo, useEffect } from 'react';
-<<<<<<< HEAD
-import { useRouter, useSearchParams } from 'next/navigation';
-=======
 // Router removed to prevent any redirects
->>>>>>> 71249424
 import StarterKit from '@tiptap/starter-kit';
 import Highlight from '@tiptap/extension-highlight';
 import TextStyle from '@tiptap/extension-text-style';
@@ -24,12 +20,7 @@
 // Import our reusable components
 import TiptapEditor, { TiptapEditorHandle } from '@/components/TiptapEditor';
 import EditorToolbar from '@/components/EditorToolbar';
-<<<<<<< HEAD
-import useWritingTTS from '@/components/WritingTTS';
-import NextTaskButton from '@/components/NextTaskButton';
-=======
 // TTS functionality removed
->>>>>>> 71249424
 // Import our Socket.IO hook
 import { useSocketIO } from '@/hooks/useSocketIO';
 
@@ -67,19 +58,7 @@
   // State for the writing question
   const [question, setQuestion] = useState<Question | null>(null);
   
-<<<<<<< HEAD
-  // Get search parameters for flow navigation
-  const searchParams = useSearchParams();
-  const flowPosition = parseInt(searchParams?.get('flowPosition') || '0', 10);
-  const totalTasks = parseInt(searchParams?.get('totalTasks') || '0', 10);
-  const taskId = searchParams?.get('taskId');
-  const topicId = searchParams?.get('topicId');
-  
-  // Router for navigation
-  const router = useRouter();
-=======
   // Router removed to prevent redirects
->>>>>>> 71249424
   
   // Ref for current editor content to avoid stale closures in socket handlers
   const editorContentRef = useRef('');
@@ -161,55 +140,16 @@
     HighlightExtension
   ], []);
 
-  // Effect to load the question from URL parameters or localStorage
+  // Effect to load the question from localStorage
   useEffect(() => {
-    // Check if we have topic and task ID from flow navigation
-    if (topicId && taskId) {
-      console.log(`Loading writing task from flow: Topic ID ${topicId}, Task ID ${taskId}`);
-      
-      // In a real implementation, you would fetch the specific writing task from your API
-      // For now, we'll create a task based on the IDs
-      const flowQuestion: Question = {
-        id: taskId,
-        topicName: `Writing on ${topicId}`,
-        question: `Write a short paragraph about ${topicId.replace('topic-', '')}. This topic was provided by your learning flow.`,
-        level: 'Flow Level'
-      };
-      
-      setQuestion(flowQuestion);
-      
-      if (flowPosition !== null && totalTasks > 0) {
-        console.log(`This is task ${flowPosition + 1} of ${totalTasks} in your learning flow`);
+    const storedQuestion = localStorage.getItem('writingQuestion');
+    if (storedQuestion) {
+      try {
+        const parsedQuestion = JSON.parse(storedQuestion);
+        setQuestion(parsedQuestion);
+      } catch (error) {
+        console.error('Error parsing stored question:', error);
       }
-      
-      return;
-    }
-    
-    // If no flow parameters, try to load question data from localStorage
-    const savedQuestion = localStorage.getItem('writingQuestion');
-    if (savedQuestion) {
-      try {
-        const parsedQuestion = JSON.parse(savedQuestion) as Question;
-        setQuestion(parsedQuestion);
-      } catch (e) {
-        console.error('Error parsing saved question:', e);
-      }
-<<<<<<< HEAD
-    }
-    
-    // Default question if none found
-    if (!savedQuestion) {
-      const defaultQuestion: Question = {
-        id: 'default-question',
-        topicName: 'General Writing',
-        question: 'Describe your ideal vacation. What would you do and where would you go?',
-        level: 'Intermediate'
-      };
-      setQuestion(defaultQuestion);
-    }
-  }, [topicId, taskId, flowPosition, totalTasks]);
-
-=======
     } else {
       // If no question is found, create a default one instead of redirecting
       // This prevents redirect loops
@@ -222,7 +162,6 @@
     }
   }, []);
   
->>>>>>> 71249424
   // Handle editor updates
   const handleEditorUpdate = useCallback(({ editor }: { editor: Editor }) => {
     // Update word count
@@ -384,23 +323,6 @@
       <div className="sr-only" aria-live="polite">
         {isSpeaking ? `Reading ${activeHighlightId ? 'suggestion ' + activeHighlightId : 'suggestions'} aloud` : 'Ready to read suggestions'}
       </div>
-      
-      {/* Just the Next Task Button without flow progress header */}
-      <div className="mt-8 mx-auto max-w-3xl">
-        <NextTaskButton 
-          onBeforeNavigate={() => {
-            // Save any necessary data before navigating
-            console.log('Writing task completed');
-            // Save the content to localStorage or your backend here
-            const contentToSave = editorContentRef.current;
-            if (contentToSave) {
-              localStorage.setItem('lastWritingContent', contentToSave);
-            }
-          }}
-          buttonText="Complete & Continue"
-          className="w-full py-3"
-        />
-      </div>
     </div>
   );
 }