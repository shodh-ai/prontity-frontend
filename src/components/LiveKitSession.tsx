--- conflicted
+++ resolved
@@ -12,19 +12,13 @@
 import { useEffect, useState, useCallback } from 'react';
 import AgentController from '@/components/AgentController';
 import CustomControls from '@/components/CustomControls';
-<<<<<<< HEAD
+import VideoTiles from '@/components/VideoTiles';
 import { getTokenEndpointUrl, tokenServiceConfig } from '@/config/services';
 import '@livekit/components-styles';
 import '@/app/room/figma-styles.css';
 import '@/styles/custom-controls.css';
+import '@/styles/figma-exact.css';
 import '@/styles/enhanced-room.css';
-=======
-import VideoTiles from '@/components/VideoTiles';
-import '@livekit/components-styles';
-import '@/app/room/figma-styles.css';
-import '@/styles/custom-controls.css';
-import '@/styles/figma-exact.css';
->>>>>>> 131d8059
 
 interface LiveKitSessionProps {
   roomName: string;
@@ -176,33 +170,6 @@
   // Return the LiveKit room UI
   return (
     <RoomContext.Provider value={roomInstance}>
-<<<<<<< HEAD
-      <div data-lk-theme="default" className="enhanced-room-container">
-        {/* Background elements */}
-        <div className="bg-circle-1"></div>
-        <div className="bg-circle-2"></div>
-        <div className="backdrop-blur"></div>
-        
-        {/* Main content */}
-        <div className="main-content">
-          {/* Progress indicator */}
-          <div className="progress-container">
-            <div className="progress-fill" style={{ width: '28%' }}></div>
-          </div>
-          
-          {/* Session title */}
-          <div className="session-title">
-            {sessionTitle}
-          </div>
-        
-          {/* Question area removed */}
-        
-          {/* Video conference area */}
-          <div className="video-container">
-            <VideoConference />
-          </div>
-          
-=======
       <div data-lk-theme="default" className="figma-room-container">
         {/* Background elements are handled by ::before and ::after in CSS */}
         
@@ -233,10 +200,9 @@
             <div className="question-text">{questionText}</div>
           </div>
           
-          {/* Video tiles */}
+          {/* Video tiles - Using the imported component */}
           <VideoTiles />
           
->>>>>>> 131d8059
           {/* Audio renderer */}
           <RoomAudioRenderer volume={0.8} />
           
@@ -245,102 +211,10 @@
             <AgentController roomName={roomName} />
           </div>
           
-          {/* Custom control buttons */}
+          {/* Custom controls with leave button */}
           <CustomControls onLeave={handleLeave} />
         </div>
       </div>
     </RoomContext.Provider>
   );
-}
-
-<<<<<<< HEAD
-function VideoConference() {
-  const tracks = useTracks(
-    [
-      { source: Track.Source.Camera, withPlaceholder: true },
-      { source: Track.Source.ScreenShare, withPlaceholder: false },
-    ],
-    { onlySubscribed: false }
-  );
-  
-  // Always show both tiles with proper styling based on enhanced design
-  // Even without tracks, we'll show placeholders
-  
-  // Find any AI track if available
-  const aiTrack = tracks.find(track => {
-    const identity = track.participant?.identity || '';
-    return identity.includes('ai') || identity.includes('assistant');
-  });
-  
-  // Find any user track if available
-  const userTrack = tracks.find(track => {
-    const identity = track.participant?.identity || '';
-    return !identity.includes('ai') && !identity.includes('assistant');
-  });
-  
-  // Check if participants are actively speaking
-  const isSpeaking = false; // This would be connected to audio levels in a full implementation
-  
-  return (
-    <>
-      {/* User Participant Tile */}
-      <div className={`video-tile ${isSpeaking ? 'speaking' : ''}`}>
-        {userTrack && userTrack.publication && userTrack.publication.kind === 'video' ? (
-          <video 
-            ref={el => {
-              if (el && userTrack.publication) {
-                userTrack.publication.track?.attach(el);
-              }
-            }}
-            autoPlay 
-            playsInline
-            muted
-            style={{ width: '100%', height: '100%', objectFit: 'cover' }}
-          />
-        ) : (
-          <div 
-            style={{ 
-              backgroundImage: 'url(/user-placeholder.jpg)', 
-              backgroundSize: 'cover',
-              backgroundPosition: 'center',
-              width: '100%', 
-              height: '100%' 
-            }} 
-          />
-        )}
-        <div className="video-tile-label">User</div>
-      </div>
-      
-      {/* AI Participant Tile */}
-      <div className="video-tile">
-        {aiTrack && aiTrack.publication && aiTrack.publication.kind === 'video' ? (
-          <video 
-            ref={el => {
-              if (el && aiTrack.publication) {
-                aiTrack.publication.track?.attach(el);
-              }
-            }}
-            autoPlay 
-            playsInline
-            muted
-            style={{ width: '100%', height: '100%', objectFit: 'cover' }}
-          />
-        ) : (
-          <div 
-            style={{ 
-              backgroundImage: 'url(/ai-teacher-placeholder.jpg)', 
-              backgroundSize: 'cover',
-              backgroundPosition: 'center',
-              width: '100%', 
-              height: '100%' 
-            }} 
-          />
-        )}
-        <div className="video-tile-label">AI Speaking Teacher</div>
-      </div>
-    </>
-  );
-}
-=======
-// VideoConference component has been replaced by the VideoTiles component
->>>>>>> 131d8059
+}